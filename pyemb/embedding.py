from tqdm import tqdm
import numpy as np
from scipy import sparse
import warnings
import logging
import numba as nb

from ._utils import _symmetric_dilation
from .tools import to_laplacian


def wasserstein_dimension_select(Y, dims, split=0.5):
    """
    Select the number of dimensions using Wasserstein distances.

    Parameters
    ----------
    Y : numpy.ndarray
        The array of matrices.
    dims : list of int
        The dimensions to be considered.
    split : float
        The proportion of the data to be used for training.

    Returns
    -------
    ws : list of numpy.ndarray
        The Wasserstein distances between the training and test data for each number of dimensions. The dimension recommended is the one with the smallest Wasserstein distance.
    """

    try:
        import ot
    except ModuleNotFoundError:
        logging.error("ot not found, pip install pot")
    print("tensorflow warnings are seemingly a bug in ot, ignore them")

    n = Y.shape[0]
    idx = np.random.choice(range(n), int(n * split), replace=False)
    Y1 = Y[idx]

    mask = np.ones(Y.shape[0], dtype=bool)
    mask[idx] = False
    Y2 = Y[mask]

    if sparse.issparse(Y2):
        Y2 = Y2.toarray()
    n1 = Y1.shape[0]
    n2 = Y2.shape[0]
    max_dim = np.max(dims)
    U, S, Vt = sparse.linalg.svds(Y1, k=max_dim)
    S = np.flip(S)
    Vt = np.flip(Vt, axis=0)
    Ws = []
    for dim in dims:
        M = ot.dist((Y1 @ Vt.T[:, :dim]) @ Vt[:dim, :], Y2, metric="euclidean")
        Ws.append(ot.emd2(np.repeat(1 / n1, n1), np.repeat(1 / n2, n2), M))

    print(
        f"Recommended dimension: {dim:np.argmin(Ws)}, Wasserstein distance {np.min(Ws):.5f}"
    )
    return Ws


<<<<<<< HEAD
def embed(
    Y, d=10, version="sqrt", right_embedding=False, make_laplacian=False, regulariser=0
):
    """
    Embed a matrix.
=======
def embed(Y, d=50, version='sqrt', right_embedding=False, make_laplacian=False, regulariser=0):
    """ 
    Embed a matrix.   
>>>>>>> bfaa4d8d

    Parameters
    ----------
    Y : numpy.ndarray
        The array of matrices.
    d : int
        The number of dimensions to embed into.
    version : str
        The version of the embedding. Options are 'full' or 'sqrt' (default).
    right_embedding : bool
        Whether to return the right embedding.
    make_laplacian : bool
        Whether to use the Laplacian matrix.
    regulariser : float
        The regulariser to be added to the degrees of the nodes. (only used if make_laplacian=True)

    Returns
    -------
    left_embedding : numpy.ndarray
        The left embedding.
    right_embedding : numpy.ndarray
        The right embedding. (only returned if right_embedding=True)
    """

    # Check if there is more than one connected component
    num_components = sparse.csgraph.connected_components(
        _symmetric_dilation(Y), directed=False
    )[0]

    if num_components > 1:
        warnings.warn("Warning: More than one connected component in the graph.")

    if version not in ["full", "sqrt"]:
        raise ValueError("version must be full or sqrt (default)")

    if make_laplacian == True:
        L = to_laplacian(Y, regulariser)
        u, s, vT = sparse.linalg.svds(L, d)
    else:
        u, s, vT = sparse.linalg.svds(Y, d)

    if version == "sqrt":
        o = np.argsort(s[::-1])
        S = np.sqrt(s[o])
    if version == "full":
        o = np.argsort(s[::-1])
        S = s[o]

    o = np.argsort(s[::-1])
    left_embedding = u[:, o] @ np.diag(S)

    if right_embedding == True:
        right_embedding = vT.T[:, o] @ np.diag(S)
        return left_embedding, right_embedding
    else:
        return left_embedding


def eigen_decomp(A, dim=None):
    """
    Perform eigenvalue decomposition of a matrix.

    Parameters
    ----------
    A : numpy.ndarray
        The matrix to be decomposed.
    dim : int
        The number of dimensions to be returned.

    Returns
    -------
    eigenvalues : numpy.ndarray
        The eigenvalues.
    eigenvectors : numpy.ndarray
        The eigenvectors.
    """

    eigenvalues, eigenvectors = np.linalg.eig(A)
    # find nonzero eigenvalues and their corresponding eigenvectors
    idx = np.where(np.round(eigenvalues, 4) != 0)[0]
    eigenvalues = eigenvalues[idx]
    eigenvectors = eigenvectors[:, idx]

    idx = eigenvalues.argsort()[::-1]
    eigenvalues = eigenvalues[idx]
    eigenvectors = eigenvectors[:, idx]

    if dim is not None:
        eigenvalues = eigenvalues[:dim]
        eigenvectors = eigenvectors[:, :dim]

    return eigenvalues, eigenvectors


# -------------------------------------------------------------------------------------------
#                 DYNAMIC EMBEDDING
# -------------------------------------------------------------------------------------------


def ISE(As, d, flat=True, procrustes=False, consistent_orientation=True):
    """
    Computes t specrtal embedding (ISE) for each adjacency snapshot

    Inputs
    As: numpy array of an adjacency matrix series of shape (T, n, n)
    d: embedding dimension
    flat: whether to return a flat embedding (n*T, d) or a 3D embedding (T, n, d)
    procrustes: whether to align each embedding with the previous embedding
    consistent_orientation: whether to ensure the eigenvector orientation is consistent

    Output
    YA: dynamic embedding of shape (n*T, d) or (T, n, d)
    """

    n = As[0].shape[0]
    T = len(As)

    if not isinstance(d, list):
        d_list = [d] * T
    else:
        d_list = d

    # Compute embeddings for each time
    YA_list = []
    for t in range(T):
        UA, SA, _ = sparse.linalg.svds(As[t], d_list[t])
        idx = SA.argsort()[::-1]
        UA = UA[:, idx]
        SA = SA[idx]

        # Make sure the eigenvector orientation choice is consistent
        if consistent_orientation:
            sum_of_ev = np.sum(UA, axis=0)
            for i in range(sum_of_ev.shape[0]):
                if sum_of_ev[i] < 0:
                    UA[:, i] = -1 * UA[:, i]

        embed = UA @ np.diag(np.sqrt(SA))

        if embed.shape[1] < max(d_list):
            empty_cols = np.zeros((n, max(d_list) - embed.shape[1]))
            embed = np.column_stack([embed, empty_cols])

        if procrustes and t > 0:
            # Align with previous embedding
            w1, s, w2t = np.linalg.svd(previous_embed.T @ embed)
            w2 = w2t.T
            w = w1 @ w2.T
            embed_rot = embed @ w.T
            embed = embed_rot

        YA_list.append(embed)
        previous_embed = embed

    # Format the output
    if flat:
        YA = np.row_stack(YA_list)
    else:
        YA = np.zeros((T, n, max(d_list)))
        for t in range(T):
            YA[t, :, :] = YA_list[t]

    return YA


def UASE(As, d, flat=True, sparse_matrix=False, return_left=False):
    """
    Computes the unfolded adjacency spectral embedding (UASE)
    https://arxiv.org/abs/2007.10455
    https://arxiv.org/abs/2106.01282

    Inputs
    As: numpy array of an adjacency matrix series of shape (T, n, n)
    d: embedding dimension
    flat: whether to return a flat embedding (n*T, d) or a 3D embedding (T, n, d)
    sparse_matrix: whether the adjacency matrices are sparse
    return_left: whether to return the left (anchor) embedding as well as the right (dynamic) embedding

    Output
    YA: dynamic embedding of shape (n*T, d) or (T, n, d)
    (optional) XA: anchor embedding of shape (n, d)
    """
    # Assume fixed n over time
    n = As[0].shape[0]
    T = len(As)

    # Construct the rectangular unfolded adjacency
    if sparse_matrix:
        A = As[0]
        for t in range(1, T):
            A = sparse.hstack((A, As[t]))
    else:
        A = As[0]
        for t in range(1, T):
            A = np.hstack((A, As[t]))

    # SVD spectral embedding
    UA, SA, VAt = sparse.linalg.svds(A, d)
    VA = VAt.T
    idx = SA.argsort()[::-1]
    VA = VA[:, idx]
    UA = UA[:, idx]
    SA = SA[idx]
    YA_flat = VA @ np.diag(np.sqrt(SA))
    XA = UA @ np.diag(np.sqrt(SA))
    if flat:
        YA = YA_flat
    else:
        YA = np.zeros((T, n, d))
        for t in range(T):
            YA[t, :, :] = YA_flat[n * t : n * (t + 1), :]

    if not return_left:
        return YA
    else:
        return XA, YA


def safe_inv_sqrt(a, tol=1e-12):
    """Computes the inverse square root, but returns zero if the result is either infinity
    or below a tolerance"""
    with np.errstate(divide="ignore"):
        b = 1 / np.sqrt(a)
    b[np.isinf(b)] = 0
    b[a < tol] = 0
    return b


def to_laplacian(A, regulariser=0, verbose=False):
    """Constructs the (regularised) symmetric Laplacian."""
    left_degrees = np.reshape(np.asarray(A.sum(axis=1)), (-1,))
    right_degrees = np.reshape(np.asarray(A.sum(axis=0)), (-1,))
    if regulariser == "auto":
        regulariser = np.mean(np.concatenate((left_degrees, right_degrees)))
        if verbose:
            print("Auto regulariser: {}".format(regulariser))
    left_degrees_inv_sqrt = safe_inv_sqrt(left_degrees + regulariser)
    right_degrees_inv_sqrt = safe_inv_sqrt(right_degrees + regulariser)
    L = sparse.diags(left_degrees_inv_sqrt) @ A @ sparse.diags(right_degrees_inv_sqrt)
    return L


def regularised_ULSE(
    As,
    d,
    regulariser=0,
    flat=True,
    sparse_matrix=False,
    return_left=False,
    verbose=False,
):
    """Compute the unfolded (regularlised) Laplacian Spectral Embedding

    As: adjacency matrices of shape (T, n, n)
    d: embedding dimension
    regulariser: regularisation parameter. 0 for no regularisation, 'auto' for automatic regularisation (this often isn't the best).
    flat: True outputs embedding of shape (nT, d), False outputs shape (T, n, d)
    """

    # Assume fixed n over time
    n = As[0].shape[0]
    T = len(As)

    # Construct the rectangular unfolded adjacency
    if sparse_matrix:
        A = As[0]
        for t in range(1, T):
            A = sparse.hstack((A, As[t]))
    else:
        A = As[0]
        for t in range(1, T):
            A = np.hstack((A, As[t]))

    # Construct (regularised) Laplacian matrix
    L = to_laplacian(A, regulariser=regulariser, verbose=verbose)

    # Compute spectral embedding
    U, S, Vt = sparse.linalg.svds(L, d)
    idx = np.abs(S).argsort()[::-1]
    YA_flat = Vt.T[:, idx] @ np.diag((np.sqrt(S[idx])))
    XA = U[:, idx] @ np.diag(np.sqrt(S[idx]))

    if flat:
        YA = YA_flat
    else:
        YA = np.zeros((T, n, d))
        for t in range(T):
            YA[t] = YA_flat[t * n : (t + 1) * n, 0:d]

    if not return_left:
        return YA
    else:
        return XA, YA


@nb.njit()
def form_omni_matrix(As, n, T):
    """
    Forms the embedding matrix for the omnibus embedding
    """
    A = np.zeros((T * n, T * n))

    for t1 in range(T):
        for t2 in range(T):
            if t1 == t2:
                A[t1 * n : (t1 + 1) * n, t1 * n : (t1 + 1) * n] = As[t1]
            else:
                A[t1 * n : (t1 + 1) * n, t2 * n : (t2 + 1) * n] = (As[t1] + As[t2]) / 2

    return A


def form_omni_matrix_sparse_old(As, n, T, verbose=False):
    """
    Forms embedding matrix for the omnibus embedding using sparse matrices
    """
    A = sparse.lil_matrix((T * n, T * n))

    if verbose:
        for t1 in tqdm(range(T)):
            for t2 in range(T):
                if t1 == t2:
                    A[t1 * n : (t1 + 1) * n, t1 * n : (t1 + 1) * n] = As[t1]
                else:
                    A[t1 * n : (t1 + 1) * n, t2 * n : (t2 + 1) * n] = (
                        As[t1] + As[t2]
                    ) / 2

    else:
        for t1 in range(T):
            for t2 in range(T):
                if t1 == t2:
                    A[t1 * n : (t1 + 1) * n, t1 * n : (t1 + 1) * n] = As[t1]
                else:
                    A[t1 * n : (t1 + 1) * n, t2 * n : (t2 + 1) * n] = (
                        As[t1] + As[t2]
                    ) / 2

    return A


def form_omni_matrix_sparse(As, n, T, verbose=False):
    """
    Forms embedding matrix for the omnibus embedding using sparse matrices
    """
    A = sparse.lil_matrix((T * n, T * n))

    for t1 in tqdm(range(T)) if verbose else range(T):
        for t2 in range(T):
            if t1 == t2:
                A[t1 * n : (t1 + 1) * n, t1 * n : (t1 + 1) * n] = As[t1]
            else:
                # Perform the averaging operation in-place
                A[t1 * n : (t1 + 1) * n, t2 * n : (t2 + 1) * n] = As[t1]
                A[t1 * n : (t1 + 1) * n, t2 * n : (t2 + 1) * n] += As[t2]
                A[t1 * n : (t1 + 1) * n, t2 * n : (t2 + 1) * n] /= 2

    return A


def OMNI(As, d, flat=True, sparse_matrix=False):
    """
    Computes the omnibus spectral embedding
    https://arxiv.org/abs/1705.09355

    Inputs
    As: adjacency matrices of shape (T, n, n)
    d: embedding dimension
    flat: True outputs embedding of shape (nT, d), False outputs shape (T, n, d)
    sparse_matrix: True uses sparse matrices, False uses dense matrices

    Outputs
    XA: dynamic embedding of shape (T, n, d) or (nT, d)

    """

    n = As[0].shape[0]
    T = len(As)

    # Construct omnibus matrices
    if sparse_matrix:
        A = form_omni_matrix_sparse(As, n, T)
    else:
        A = form_omni_matrix(As, n, T)

    # Compute spectral embedding
    UA, SA, _ = sparse.linalg.svds(A, d)
    idx = SA.argsort()[::-1]
    UA = np.real(UA[:, idx][:, 0:d])
    SA = np.real(SA[idx][0:d])
    XA_flat = UA @ np.diag(np.sqrt(np.abs(SA)))

    if flat:
        XA = XA_flat
    else:
        XA = np.zeros((T, n, d))
        for t in range(T):
            XA[t] = XA_flat[t * n : (t + 1) * n, 0:d]

    return XA


def dyn_embed(
    As,
    d,
    method="UASE",
    regulariser="auto",
    flat=True,
):

    # Check if As is sparse
    if sparse.issparse(As[0]):
        sparse_matrix = True
    else:
        sparse_matrix = False

    """Computes the embedding using a specified method"""
    if method.upper() == "ISE":
        YA = ISE(As, d, flat=flat)
    elif method.upper() == "ISE PROCRUSTES":
        YA = ISE(As, d, procrustes=True, flat=flat)
    elif method.upper() == "UASE":
        YA = UASE(As, d, sparse_matrix=sparse_matrix, flat=flat)
    elif method.upper() == "OMNI":
        YA = OMNI(As, d, sparse_matrix=sparse_matrix, flat=flat)
    elif method.upper() == "ULSE":
        YA = regularised_ULSE(
            As, d, regulariser=0, sparse_matrix=sparse_matrix, flat=flat
        )
    elif method.upper() == "URLSE":
        YA = regularised_ULSE(
            As, d, regulariser=regulariser, sparse_matrix=sparse_matrix, flat=flat
        )
    elif method.upper() == "RANDOM":
        if flat:
            YA = np.random.normal(size=(As[0].shape[0] * len(As), d))
        else:
            YA = np.random.normal(size=(len(As), As[0].shape[0], d))
    else:
        raise Exception(
            "Method given is not a recognised embedding method\n- Please select from:\n\t> ISE\n\t> ISE PROCRUSTES\n\t> OMNI\n\t> UASE\n\t> ULSE\n\t> URLSE\n\t> RANDOM"
        )

    return YA<|MERGE_RESOLUTION|>--- conflicted
+++ resolved
@@ -61,17 +61,10 @@
     return Ws
 
 
-<<<<<<< HEAD
-def embed(
-    Y, d=10, version="sqrt", right_embedding=False, make_laplacian=False, regulariser=0
-):
-    """
-    Embed a matrix.
-=======
+
 def embed(Y, d=50, version='sqrt', right_embedding=False, make_laplacian=False, regulariser=0):
     """ 
     Embed a matrix.   
->>>>>>> bfaa4d8d
 
     Parameters
     ----------
