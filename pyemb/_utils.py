from collections import Counter
from scipy import sparse
import numpy as np


def _zero_matrix(m, n=None):
    """
    Create a zero matrix.
    """
    if n == None:
        n = m
    M = sparse.coo_matrix(([], ([], [])), shape=(m, n))
    return M

<<<<<<< HEAD

=======
>>>>>>> bfaa4d8d
def _symmetric_dilation(M):
    """
    Dilate a matrix to a symmetric matrix.
    """
    m, n = M.shape
<<<<<<< HEAD
    D = sparse.vstack(
        [sparse.hstack([_zero_matrix(m), M]), sparse.hstack([M.T, _zero_matrix(n)])]
    )
=======
    D = sparse.vstack([sparse.hstack([_zero_matrix(m), M]),
                      sparse.hstack([M.T, _zero_matrix(n)])])
>>>>>>> bfaa4d8d
    return D


def _count_based_on_keys(list_of_dicts, selected_keys):
    if isinstance(selected_keys, str):
        counts = Counter(d[selected_keys] for d in list_of_dicts)
    elif len(selected_keys) == 1:
        counts = Counter(d[selected_keys[0]] for d in list_of_dicts)
    else:
        counts = Counter(tuple(d[key] for key in selected_keys) for d in list_of_dicts)
    return counts


def _safe_inv_sqrt(a, tol=1e-12):
    """
    Compute the inverse square root of an array, ignoring division by zero.
    """
    with np.errstate(divide="ignore"):
        b = 1 / np.sqrt(a)
    b[np.isinf(b)] = 0
    b[a < tol] = 0
    return b<|MERGE_RESOLUTION|>--- conflicted
+++ resolved
@@ -12,23 +12,15 @@
     M = sparse.coo_matrix(([], ([], [])), shape=(m, n))
     return M
 
-<<<<<<< HEAD
 
-=======
->>>>>>> bfaa4d8d
 def _symmetric_dilation(M):
     """
     Dilate a matrix to a symmetric matrix.
     """
     m, n = M.shape
-<<<<<<< HEAD
-    D = sparse.vstack(
-        [sparse.hstack([_zero_matrix(m), M]), sparse.hstack([M.T, _zero_matrix(n)])]
-    )
-=======
     D = sparse.vstack([sparse.hstack([_zero_matrix(m), M]),
                       sparse.hstack([M.T, _zero_matrix(n)])])
->>>>>>> bfaa4d8d
+
     return D
 
 
